--- conflicted
+++ resolved
@@ -42,33 +42,24 @@
             sys.path.pop()
     contrib_services = []
     for module in contrib_modules:
-<<<<<<< HEAD
         print 'm', module, dir(module)
         on_start, on_block = None, None
-=======
->>>>>>> a1afe17b
         for variable in dir(module):
             cls = getattr(module, variable)
             if isinstance(cls, (type, types.ClassType)):
                 if issubclass(cls, BaseService) and cls != BaseService:
                     contrib_services.append(cls)
             if variable == 'on_block':
-<<<<<<< HEAD
                 on_block = getattr(module, variable)
             if variable  == 'on_start':
                 on_start = getattr(module, variable)
         if on_start or on_block:
             contrib_services.append(OnBlockClassFactory(on_start, on_block))
-=======
-                contrib_services.append(OnBlockClassFactory(getattr(module, variable)))
->>>>>>> a1afe17b
     log.info('Loaded contrib services', services=contrib_services)
     print contrib_services
     return contrib_services
 
 services_registered = 0
-
-<<<<<<< HEAD
 
 def OnBlockClassFactory(on_start, on_block):
     global services_registered
@@ -84,17 +75,6 @@
             if on_start:
                 on_start(self.app)
     
-=======
-def OnBlockClassFactory(_cb):
-    class MyService(devp2p.service.BaseService):
-
-        name = 'a name'
-
-        def start(self):
-            super(MyService, self).start()
-            self.app.services.chain.on_new_head_cbs.append(self.cb)
-
->>>>>>> a1afe17b
         def cb(self, blk):
             if on_block:
                 on_block(blk)
